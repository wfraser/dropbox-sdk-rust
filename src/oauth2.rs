// Copyright (c) 2019-2021 Dropbox, Inc.

//! Helpers for requesting OAuth2 tokens.
//!
//! OAuth2 has a few possible ways to authenticate, and the right choice depends on how your app
//! operates and is deployed.
//!
//! For an overview, see the [Dropbox OAuth Guide].
//!
//! For quick recommendations based on the type of app you have, see the [OAuth types summary].
//!
//! [Dropbox OAuth Guide]: https://developers.dropbox.com/oauth-guide
//! [OAuth types summary]: https://developers.dropbox.com/oauth-guide#summary

use std::env;
use std::io::{self, Write};
use std::sync::Arc;
use async_lock::RwLock;
use base64::Engine;
use base64::engine::general_purpose::{URL_SAFE, URL_SAFE_NO_PAD};
use ring::rand::{SecureRandom, SystemRandom};
use url::form_urlencoded::Serializer as UrlEncoder;
use url::Url;
use crate::Error;
use crate::async_client_trait::NoauthClient;
use crate::client_helpers::{parse_response, prepare_request};
use crate::client_trait_common::{Endpoint, ParamsType, Style};

/// Which type of OAuth2 flow to use.
#[derive(Debug, Clone)]
pub enum Oauth2Type {
    /// The Authorization Code flow yields a temporary authorization code which must be turned into
    /// an OAuth2 token by making another call. The authorization page can do a web redirect back to
    /// your app with the code (if it is a server-side app), or can be used without a redirect URI,
    /// in which case the authorization page displays the authorization code to the user and they
    /// must then input the code manually into the program.
    AuthorizationCode {
        /// Client secret
        client_secret: String,
    },

    /// The PKCE flow is an extension of the Authorization Code flow which uses dynamically
    /// generated codes instead of an app secret to perform the OAuth exchange. This both avoids
    /// having a hardcoded secret in the app (useful for client-side / mobile apps) and also ensures
    /// that the authorization code can only be used by the client.
    PKCE(PkceCode),

    /// In Implicit Grant flow, the authorization page directly includes an OAuth2 token when it
    /// redirects the user's web browser back to your program, and no separate call to generate a
    /// token is needed. This can ONLY be used with a redirect URI.
    ///
    /// This flow is considered "legacy" and is not as secure as the other flows.
    ImplicitGrant,
}

impl Oauth2Type {
    /// The value to put in the "response_type" parameter to request the given token type.
    pub(crate) fn response_type_str(&self) -> &'static str {
        match self {
            Oauth2Type::AuthorizationCode { .. } | Oauth2Type::PKCE { .. } => "code",
            Oauth2Type::ImplicitGrant => "token",
        }
    }
}

/// What type of access token is requested? If unsure, ShortLivedAndRefresh is probably what you
/// want.
#[derive(Debug, Copy, Clone)]
pub enum TokenType {
    /// Return a short-lived bearer token and a long-lived refresh token that can be used to
    /// generate new bearer tokens in the future (as long as a user's approval remains valid).
    /// This is the default type for this SDK.
    ShortLivedAndRefresh,

    /// Return just the short-lived bearer token, without refresh token. The app will have to start
    /// the authorization flow again to obtain a new token.
    ShortLived,

    /// Return a long-lived bearer token. The app must be allowed to do this in the Dropbox app
    /// console. This capability will be removed in the future.
    #[deprecated]
    LongLived,
}

impl TokenType {
    /// The value to put in the `token_access_type` parameter. If `None`, the parameter is omitted
    /// entirely.
    pub(crate) fn token_access_type_str(self) -> Option<&'static str> {
        match self {
            TokenType::ShortLivedAndRefresh => Some("offline"),
            TokenType::ShortLived => Some("online"),
            #[allow(deprecated)] TokenType::LongLived => None,
        }
    }
}

/// A proof key for OAuth2 PKCE ("Proof Key for Code Exchange") flow.
#[derive(Debug, Clone)]
pub struct PkceCode {
    code: String,
}

impl PkceCode {
    /// Generate a new random code string.
    #[allow(clippy::new_without_default)]
    pub fn new() -> Self {
        // Spec lets us use [a-zA-Z0-9._~-] as the alphabet, and a length between 43 and 128.
        // A 93-byte input ends up as 125 base64 characters, so let's do that.
        let mut bytes = [0u8; 93];
        // not expecting this to ever actually fail:
        SystemRandom::new().fill(&mut bytes).expect("failed to get random bytes for PKCE");
        let code = URL_SAFE.encode(bytes);
        Self { code }
    }

    /// Get the SHA-256 hash as a base64-encoded string.
    pub fn s256(&self) -> String {
        let digest = ring::digest::digest(&ring::digest::SHA256, self.code.as_bytes());
        URL_SAFE_NO_PAD.encode(digest.as_ref())
    }
}

/// Builds a URL that can be given to the user to visit to have Dropbox authorize your app.
///
/// If this app is a server-side app, you should redirect the user's browser to this URL to begin
/// the authorization, and set the redirect_uri to bring the user back to your site when done.
///
/// If this app is a client-side app, you should open a web browser with this URL to begin the
/// authorization, and set the redirect_uri to bring the user back to your app.
///
/// As a special case, if your app is a command-line application, you can skip setting the
/// redirect_uri and print this URL and instruct the user to open it in a browser. When they
/// complete the authorization, they will be given an auth code to input back into your app.
///
/// If you are using the deprecated Implicit Grant flow, the redirect after authentication will
/// provide you an OAuth2 token. In all other cases, you will have an authorization code, and you
/// must call make another call to obtain a token. See [`Authorization`], which is used to do this.
#[derive(Debug)]
pub struct AuthorizeUrlBuilder<'a> {
    client_id: &'a str,
    flow_type: &'a Oauth2Type,
    token_type: TokenType,
    force_reapprove: bool,
    force_reauthentication: bool,
    disable_signup: bool,
    redirect_uri: Option<&'a str>,
    state: Option<&'a str>,
    require_role: Option<&'a str>,
    locale: Option<&'a str>,
    scope: Option<&'a str>,
}

impl<'a> AuthorizeUrlBuilder<'a> {
    /// Return a new builder for the given client ID and auth flow type, with all fields set to
    /// defaults.
    pub fn new(client_id: &'a str, flow_type: &'a Oauth2Type) -> Self {
        Self {
            client_id,
            flow_type,
            token_type: TokenType::ShortLivedAndRefresh,
            force_reapprove: false,
            force_reauthentication: false,
            disable_signup: false,
            redirect_uri: None,
            state: None,
            require_role: None,
            locale: None,
            scope: None,
        }
    }

    /// Set whether the user should be prompted to approve the request regardless of whether they
    /// have approved it before.
    pub fn force_reapprove(mut self, value: bool) -> Self {
        self.force_reapprove = value;
        self
    }

    /// Set whether the user should have to re-login when approving the request.
    pub fn force_reauthentication(mut self, value: bool) -> Self {
        self.force_reauthentication = value;
        self
    }

    /// Set whether new user signups should be allowed or not while approving the request.
    pub fn disable_signup(mut self, value: bool) -> Self {
        self.disable_signup = value;
        self
    }

    /// Set the URI the approve request should redirect the user to when completed.
    /// If no redirect URI is specified, the user will be shown the code directly and will have to
    /// manually input it into your app.
    pub fn redirect_uri(mut self, value: &'a str) -> Self {
        self.redirect_uri = Some(value);
        self
    }

    /// Up to 500 bytes of arbitrary data that will be passed back to your redirect URI. This
    /// parameter should be used to protect against cross-site request forgery (CSRF).
    pub fn state(mut self, value: &'a str) -> Self {
        self.state = Some(value);
        self
    }

    /// If this parameter is specified, the user will be asked to authorize with a particular type
    /// of Dropbox account, either `work` for a team account or `personal` for a personal account.
    /// Your app should still verify the type of Dropbox account after authorization since the user
    /// could modify or remove the require_role parameter.
    pub fn require_role(mut self, value: &'a str) -> Self {
        self.require_role = Some(value);
        self
    }

    /// Force a specific locale when prompting the user, instead of the locale indicated by their
    /// browser.
    pub fn locale(mut self, value: &'a str) -> Self {
        self.locale = Some(value);
        self
    }

    /// What type of token should be requested. Defaults to [`TokenType::ShortLivedAndRefresh`].
    pub fn token_type(mut self, value: TokenType) -> Self {
        self.token_type = value;
        self
    }

    /// This parameter allows your user to authorize a subset of the scopes selected in the
    /// App Console. Multiple scopes are separated by a space. If this parameter is omitted, the
    /// authorization page will request all scopes selected on the Permissions tab.
    pub fn scope(mut self, value: &'a str) -> Self {
        self.scope = Some(value);
        self
    }

    /// Build the OAuth2 authorization URL from the previously given parameters.
    pub fn build(self) -> Url {
        let mut url = Url::parse("https://www.dropbox.com/oauth2/authorize").unwrap();
        {
            let mut params = url.query_pairs_mut();
            params.append_pair("response_type", self.flow_type.response_type_str());
            params.append_pair("client_id", self.client_id);
            if let Some(val) = self.token_type.token_access_type_str() {
                params.append_pair("token_access_type", val);
            }
            if self.force_reapprove {
                params.append_pair("force_reapprove", "true");
            }
            if self.force_reauthentication {
                params.append_pair("force_reauthentication", "true");
            }
            if self.disable_signup {
                params.append_pair("disable_signup", "true");
            }
            if let Some(value) = self.redirect_uri {
                params.append_pair("redirect_uri", value);
            }
            if let Some(value) = self.state {
                params.append_pair("state", value);
            }
            if let Some(value) = self.require_role {
                params.append_pair("require_role", value);
            }
            if let Some(value) = self.locale {
                params.append_pair("locale", value);
            }
            if let Some(value) = self.scope {
                params.append_pair("scope", value);
            }
            if let Oauth2Type::PKCE(code) = self.flow_type {
                params.append_pair("code_challenge", &code.s256());
                params.append_pair("code_challenge_method", "S256");
            }
        }
        url
    }
}

/// [`Authorization`] is a state-machine.
///
/// Every flow starts with the `InitialAuth` state, which is just after the user authorizes the app
/// and gets redirected back. It then proceeds to either the `Refresh` or `AccessToken` state
/// depending on whether a long-lived token was requested.
///
/// `Refresh` contains the refresh token necessary to obtain updated short-lived access tokens.
///
/// `AccessToken` contains just the access token itself, which is either a long-lived access token
/// not expected to expire, or a short-lived token which, if it expires, cannot be refreshed except
/// by starting the authorization flow over again.
#[derive(Debug, Clone)]
enum AuthorizationState {
    InitialAuth {
        flow_type: Oauth2Type,
        auth_code: String,
        redirect_uri: Option<String>,
    },
    Refresh {
        refresh_token: String,
        client_secret: Option<String>,
    },
    AccessToken {
        client_secret: Option<String>,
        token: String,
    },
}

/// Provides for continuing authorization of the app.
#[derive(Debug, Clone)]
pub struct Authorization {
    client_id: String,
    state: AuthorizationState,
}

impl Authorization {
    /// Get the client ID for this authorization.
    pub fn client_id(&self) -> &str {
        &self.client_id
    }

    /// Create a new instance using the authorization code provided upon redirect back to your app
    /// (or via manual user entry if not using a redirect URI) after the user logs in.
    ///
    /// Requires the client ID; the type of OAuth2 flow being used (including the client secret or
    /// the PKCE challenge); the authorization code; and the redirect URI used for the original
    /// authorization request, if any.
    pub fn from_auth_code(
        client_id: String,
        flow_type: Oauth2Type,
        auth_code: String,
        redirect_uri: Option<String>,
    ) -> Self {
        Self {
            client_id,
            state: AuthorizationState::InitialAuth { flow_type, auth_code, redirect_uri },
        }
    }

    /// Save the authorization state to a string which can be reloaded later.
    ///
    /// Returns `None` if the state cannot be saved (e.g. authorization has not completed getting a
    /// token yet).
    pub fn save(&self) -> Option<String> {
        match &self.state {
            AuthorizationState::AccessToken { token, client_secret } if client_secret.is_none() => {
                // Legacy long-lived access token.
                Some(format!("1&{}", token))
            },
            AuthorizationState::Refresh { refresh_token, .. } => {
                Some(format!("2&{}", refresh_token))
            },
            _ => None,
        }
    }

    /// Reload a saved authorization state produced by [`save`](Authorization::save).
    ///
    /// Returns `None` if the string could not be recognized. In this case, you should start the
    /// authorization procedure from scratch.
    ///
    /// Note that a loaded authorization state is not necessarily still valid and may produce
    /// [`Authentication`](crate::Error::Authentication) errors. In such a case you should also
    /// start the authorization procedure from scratch.
    pub fn load(client_id: String, saved: &str) -> Option<Self> {
        Some(match saved.get(0..2) {
            Some("1&") => {
                #[allow(deprecated)]
                Self::from_long_lived_access_token(saved[2..].to_owned())
            },
            Some("2&") => Self::from_refresh_token(client_id, saved[2..].to_owned()),
            _ => {
                error!("unrecognized saved Authorization representation: {:?}", saved);
                return None;
            }
        })
    }

    /// Recreate the authorization from a refresh token obtained using the [`Oauth2Type::PKCE`]
    /// flow.
    pub fn from_refresh_token(
        client_id: String,
        refresh_token: String,
    ) -> Self {
        Self {
            client_id,
            state: AuthorizationState::Refresh {
                refresh_token,
                client_secret: None,
            },
        }
    }

    /// Recreate the authorization from a refresh token obtained using the
    /// [`Oauth2Type::AuthorizationCode`] flow. This requires the client secret as well.
    pub fn from_client_secret_refresh_token(
        client_id: String,
        client_secret: String,
        refresh_token: String,
    ) -> Self {
        Self {
            client_id,
            state: AuthorizationState::Refresh {
                refresh_token,
                client_secret: Some(client_secret),
            },
        }
    }

    /// Recreate the authorization from a long-lived access token. This token cannot be refreshed;
    /// any call to [`obtain_access_token_async`](Authorization::obtain_access_token_async) will
    /// simply return the given token. Therefore this requires neither client ID or client secret.
    ///
    /// Long-lived tokens are deprecated and the ability to generate them will be removed in the
    /// future.
    #[deprecated]
    pub fn from_long_lived_access_token(
        access_token: String,
    ) -> Self {
        Self {
            client_id: String::new(),
            state: AuthorizationState::AccessToken { token: access_token, client_secret: None },
        }
    }

    if_feature! { "sync_routes_default",
        /// Compatibility shim for working with sync HTTP clients.
        pub fn obtain_access_token(
            &mut self,
            sync_client: impl crate::client_trait::NoauthClient
        ) -> crate::Result<String> {
            use futures::FutureExt;
            self.obtain_access_token_async(sync_client)
                .now_or_never()
                .expect("sync client future should resolve immediately")
        }
    }

    /// Obtain an access token. Use this to complete the authorization process, or to obtain an
    /// updated token when a short-lived access token has expired.
    pub async fn obtain_access_token_async(&mut self, client: impl NoauthClient) -> crate::Result<String> {
        let mut redirect_uri = None;
        let mut client_secret = None;
        let mut pkce_code = None;
        let mut refresh_token = None;
        let mut auth_code = None;

        match self.state.clone() {
            AuthorizationState::AccessToken { token, client_secret: secret } => {
                match secret {
                    None => {
                        // Long-lived token which cannot be refreshed
                        return Ok(token)
                    },
                    Some(secret) => {
                        client_secret = Some(secret);
                    }
                }
            }
            AuthorizationState::InitialAuth {
                flow_type, auth_code: code, redirect_uri: uri } =>
            {
                match flow_type {
                    Oauth2Type::ImplicitGrant => {
                        self.state = AuthorizationState::AccessToken { client_secret: None, token: code.clone() };
                        return Ok(code);
                    }
                    Oauth2Type::AuthorizationCode { client_secret: secret } => {
                        client_secret = Some(secret);
                    }
                    Oauth2Type::PKCE(pkce) => {
                        pkce_code = Some(pkce.code.clone());
                    }
                }
                auth_code = Some(code);
                redirect_uri = uri;
            }
            AuthorizationState::Refresh { refresh_token: refresh, client_secret: secret } => {
                refresh_token = Some(refresh);
                if let Some(secret) = secret {
                    client_secret = Some(secret);
                }
            }
        }

        let params = {
            let mut params = UrlEncoder::new(String::new());

            if let Some(refresh) = &refresh_token {
                params.append_pair("grant_type", "refresh_token");
                params.append_pair("refresh_token", refresh);
            } else {
                params.append_pair("grant_type", "authorization_code");
                params.append_pair("code", &auth_code.unwrap());
            }

            params.append_pair("client_id", &self.client_id);

<<<<<<< HEAD
            if refresh_token.is_none() {
                if let Some(pkce) = pkce_code {
                    params.append_pair("code_verifier", &pkce);
                } else {
                    params.append_pair(
                        "client_secret",
                        client_secret.as_ref().expect("need either PKCE code or client secret"));
                }
            }
=======
        if let Some(client_secret) = client_secret.as_deref() {
            params.append_pair("client_secret", client_secret);
        }

        if let Some(pkce) = pkce_code {
            params.append_pair("code_verifier", &pkce);
        }
>>>>>>> cd3e2e3e

            if let Some(value) = redirect_uri {
                params.append_pair("redirect_uri", &value);
            }

            params.finish()
        };

        let (req, body) = prepare_request(
            &client,
            Endpoint::OAuth2,
            Style::Rpc,
            "oauth2/token",
            params,
            ParamsType::Form,
            None,
            None,
            None,
            None,
            None,
        );
        let body = body.unwrap_or_default();

        debug!("Requesting OAuth2 token");
        let resp = client.execute(req, body).await?;
        let (result_json, _, _) = parse_response(resp, Style::Rpc).await?;
        let result_value = serde_json::from_str(&result_json)?;

        debug!("OAuth2 response: {:?}", result_value);

        let access_token: String;
        let refresh_token: Option<String>;

        match result_value {
            serde_json::Value::Object(mut map) => {
                match map.remove("access_token") {
                    Some(serde_json::Value::String(token)) => access_token = token,
                    _ => return Err(Error::UnexpectedResponse("no access token in response!".to_owned())),
                }
                match map.remove("refresh_token") {
                    Some(serde_json::Value::String(refresh)) => refresh_token = Some(refresh),
                    Some(_) => {
                        return Err(Error::UnexpectedResponse("refresh token is not a string!".to_owned()));
                    },
                    None => refresh_token = None,
                }
            },
            _ => return Err(Error::UnexpectedResponse("response is not a JSON object".to_owned())),
        }

        match refresh_token {
            Some(refresh) => {
                self.state = AuthorizationState::Refresh { refresh_token: refresh, client_secret };
            }
            None if !matches!(self.state, AuthorizationState::Refresh {..}) => {
                self.state = AuthorizationState::AccessToken {
                    token: access_token.clone(),
                    client_secret,
                };
            }
            _ => (),
        }

        Ok(access_token)
    }
}

/// `TokenCache` provides the current OAuth2 token and a means to refresh it in a thread-safe way.
pub struct TokenCache {
    auth: RwLock<(Authorization, Arc<String>)>,
}

impl TokenCache {
    /// Make a new token cache, using the given [`Authorization`] as a source of tokens.
    pub fn new(auth: Authorization) -> Self {
        Self {
            auth: RwLock::new((auth, Arc::new(String::new()))),
        }
    }

    /// Get the current token, unless no cached token is set yet.
    pub fn get_token(&self) -> Option<Arc<String>> {
        let read = self.auth.read_blocking();
        if read.1.is_empty() {
            None
        } else {
            Some(Arc::clone(&read.1))
        }
    }

    /// Forces an update to the token, for when it is detected that the token is expired.
    ///
    /// To avoid double-updating the token in a race, requires the token which is being replaced.
    /// For the case where no token is currently present, use the empty string as the token.
    pub async fn update_token(&self, client: impl NoauthClient, old_token: Arc<String>)
        -> crate::Result<Arc<String>>
    {
        let mut write = self.auth.write().await;
        // Check if the token changed while we were unlocked; only update it if it
        // didn't.
        if write.1 == old_token {
            write.1 = Arc::new(write.0.obtain_access_token_async(client).await?);
        }
        Ok(Arc::clone(&write.1))
    }

    /// Set the current short-lived token to a specific provided value. Normally it should not be
    /// necessary to call this function; the token should be obtained automatically using the
    /// refresh token.
    pub fn set_access_token(&self, access_token: String) {
        let mut write = self.auth.write_blocking();
        write.1 = Arc::new(access_token);
    }
}

/// Get an [`Authorization`] instance from environment variables `DBX_CLIENT_ID` and `DBX_OAUTH`
/// (containing a refresh token) or `DBX_OAUTH_TOKEN` (containing a legacy long-lived token).
///
/// If environment variables are not set, and stdin is a terminal, prompt interactively for
/// authorization.
///
/// If environment variables are not set, and stdin is not a terminal, panics.
///
/// This is a helper function intended only for tests and example code. Use in production code is
/// strongly discouraged; you should write something more customized to your needs instead.
///
/// In particular, in real production code, you probably don't want to use environment variables.
/// The client ID should be a hard-coded constant, or specified in configuration somewhere. It is
/// not something that will change often, or maybe ever.
/// The refresh token should only be stored somewhere safe like a file or database with restricted
/// access permissions.
pub fn get_auth_from_env_or_prompt() -> Authorization {
    if let Ok(long_lived) = env::var("DBX_OAUTH_TOKEN") {
        // Used to provide a legacy long-lived token.
        #[allow(deprecated)]
        return Authorization::from_long_lived_access_token(long_lived);
    }

    if let (Ok(client_id), Ok(saved))
        = (env::var("DBX_CLIENT_ID"), env::var("DBX_OAUTH"))
        // important! see the above warning about using environment variables for this
    {
        match Authorization::load(client_id, &saved) {
            Some(auth) => return auth,
            None => {
                eprintln!("saved authorization in DBX_CLIENT_ID and DBX_OAUTH are invalid");
                // and fall back to prompting
            }
        }
    }

    if !atty::is(atty::Stream::Stdin) {
        panic!("DBX_CLIENT_ID and/or DBX_OAUTH not set, and stdin not a TTY; cannot authorize");
    }

    fn prompt(msg: &str) -> String {
        eprint!("{}: ", msg);
        io::stderr().flush().unwrap();
        let mut input = String::new();
        io::stdin().read_line(&mut input).unwrap();
        input.trim().to_owned()
    }

    let client_id = prompt("Give me a Dropbox API app key");

    let oauth2_flow = Oauth2Type::PKCE(PkceCode::new());
    let url = AuthorizeUrlBuilder::new(&client_id, &oauth2_flow)
        .build();
    eprintln!("Open this URL in your browser:");
    eprintln!("{}", url);
    eprintln!();
    let auth_code = prompt("Then paste the code here");

    Authorization::from_auth_code(
        client_id,
        oauth2_flow,
        auth_code.trim().to_owned(),
        None,
    )
}<|MERGE_RESOLUTION|>--- conflicted
+++ resolved
@@ -494,7 +494,14 @@
 
             params.append_pair("client_id", &self.client_id);
 
-<<<<<<< HEAD
+            if let Some(client_secret) = client_secret.as_deref() {
+                params.append_pair("client_secret", client_secret);
+            }
+
+            if let Some(pkce) = &pkce_code {
+                params.append_pair("code_verifier", pkce);
+            }
+
             if refresh_token.is_none() {
                 if let Some(pkce) = pkce_code {
                     params.append_pair("code_verifier", &pkce);
@@ -504,15 +511,6 @@
                         client_secret.as_ref().expect("need either PKCE code or client secret"));
                 }
             }
-=======
-        if let Some(client_secret) = client_secret.as_deref() {
-            params.append_pair("client_secret", client_secret);
-        }
-
-        if let Some(pkce) = pkce_code {
-            params.append_pair("code_verifier", &pkce);
-        }
->>>>>>> cd3e2e3e
 
             if let Some(value) = redirect_uri {
                 params.append_pair("redirect_uri", &value);
